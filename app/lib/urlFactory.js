<<<<<<< HEAD
export function getProtooUrl({ roomId, peerId, forceH264, forceVP9 })
{
	const host = window.location.host;
	const path = window.location.pathname;
	let url = `wss://${host}${path}?roomId=${roomId}&peerId=${peerId}`;
=======
let protooPort = 4443;

if (window.location.hostname === 'test.mediasoup.org')
	protooPort = 4444;

export function getProtooUrl({ roomId, peerId })
{
	const hostname = window.location.hostname;
>>>>>>> 9e376903

	return `wss://${hostname}:${protooPort}/?roomId=${roomId}&peerId=${peerId}`;
}<|MERGE_RESOLUTION|>--- conflicted
+++ resolved
@@ -1,19 +1,7 @@
-<<<<<<< HEAD
-export function getProtooUrl({ roomId, peerId, forceH264, forceVP9 })
+export function getProtooUrl({ roomId, peerId })
 {
 	const host = window.location.host;
 	const path = window.location.pathname;
 	let url = `wss://${host}${path}?roomId=${roomId}&peerId=${peerId}`;
-=======
-let protooPort = 4443;
-
-if (window.location.hostname === 'test.mediasoup.org')
-	protooPort = 4444;
-
-export function getProtooUrl({ roomId, peerId })
-{
-	const hostname = window.location.hostname;
->>>>>>> 9e376903
-
 	return `wss://${hostname}:${protooPort}/?roomId=${roomId}&peerId=${peerId}`;
 }